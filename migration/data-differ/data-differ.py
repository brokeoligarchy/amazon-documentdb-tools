import argparse
from pymongo import MongoClient
from deepdiff import DeepDiff
from tqdm import tqdm
from datetime import datetime
from multiprocessing import Pool, cpu_count


def connect_to_db(uri, pool_size):
    try:
        client = MongoClient(host=uri, maxPoolSize=pool_size, appname='datadiff')
        return client
    except Exception as e:
        print(f"Error connecting to database: {e}")
        return None


## Find missing docs in source when doc count in target is higher
def check_target_for_extra_documents(srcCollection, tgtCollection, output_file):
    print("Check if extra documents exist in target database. Scanning......")
    missing_docs = tgtCollection.find({'_id': {'$nin': srcCollection.distinct('_id')}})
    if len(list(missing_docs.clone()))  > 0 :
        write_difference_to_file(output_file, "Document _IDs present in the target collection but not in the source collection:")
        for doc in missing_docs:
            print(doc['_id'])
            write_difference_to_file(output_file, doc['_id'])


## Compare documents for any difference using deepDiff
def compare_docs_deepdiff(doc1, doc2, output_file):
    try:
        diff = DeepDiff(doc1, doc2, verbose_level=2, report_repetition=True, ignore_order=True, cache_size=5000)
        if diff:
            print("Difference found at doc id:", doc1["_id"])
            write_difference_to_file(output_file, "Difference found at doc id: " + str(doc1["_id"]))
            write_difference_to_file(output_file, diff)
    except Exception as e:
        print(f"An error occurred while comparing documents: {e}")


## Main compare document function
def compare_document_data(srcCollection, tgtCollection, batch_size, output_file, src_count, sample_size_percent, sampling_timeout_ms):
    if sample_size_percent:
        percentage_in_decimal = sample_size_percent / 100
        docs_to_sample = int(percentage_in_decimal * src_count)
        source_cursor = srcCollection.aggregate([ { "$sample": { "size": docs_to_sample } } ], batchSize=batch_size, maxTimeMS=sampling_timeout_ms)
        total_docs = docs_to_sample
    else:
        source_cursor = srcCollection.find().sort('_id').batch_size(batch_size)
        total_docs = src_count

    progress_bar = tqdm(total=total_docs, desc='Comparing documents', unit='doc')
    tgt_missing_ids = []
    processed_docs = 0

    try:
        while source_cursor.alive:
            batch1 = [next(source_cursor, None) for _ in range(batch_size)]
            doc_pairs = []
            src_ids_set = set()

            for document in batch1:
                if document is not None:
                    source_id = document['_id']
                    src_ids_set.add(source_id)
                    doc_pairs.append((document, None))  # None is used as a placeholder for target document

            tgt_docs = tgtCollection.find({"_id": {"$in": [doc[0]['_id'] for doc in doc_pairs]}})
            tgt_docs_map = {doc['_id']: doc for doc in tgt_docs}

            doc_pairs = [(doc[0], tgt_docs_map.get(doc[0]['_id'])) for doc in doc_pairs]

            # Check if any documents from source collection are missing in the target collection
            missing_docs = [doc[0] for doc in doc_pairs if doc[1] is None]
            tgt_missing_ids.extend([doc['_id'] for doc in missing_docs])

            # Check difference between docs, multi process based on cpu_count()
            pool_size = cpu_count()
            with Pool(pool_size) as pool:
                pool.starmap(compare_docs_deepdiff, [(doc1, doc2, output_file) for doc1, doc2 in doc_pairs if doc2 is not None])

            processed_docs += len(doc_pairs)
            progress_bar.update(len(doc_pairs))

    except Exception as e:
        print(f"An error occurred while comparing documents: {e}")

    if len(tgt_missing_ids) > 0:
        print(f"Found {len(tgt_missing_ids)} documents in the source collection that are missing in the target collection!")
        write_difference_to_file(output_file, "Document _IDs present in the source collection, but not in the target collection:")
        for doc_id in tgt_missing_ids:
            write_difference_to_file(output_file, str(doc_id))

    # Adjust progress bar to the correct count
    progress_bar.n = processed_docs
    progress_bar.refresh()
    progress_bar.close()


# Compare indexes between the two collections
def compare_indexes(srcCollection, tgtCollection, output_file):
    src_indexes = srcCollection.index_information()
    tgt_indexes = tgtCollection.index_information()

    diff = DeepDiff(src_indexes, tgt_indexes, verbose_level=2, report_repetition=True, ignore_order=True)
    if diff:
        print("Found difference in indexes, check the output file! ")
        write_difference_to_file(output_file, "Index differences:")
        write_difference_to_file(output_file, diff)


def write_difference_to_file(output_file, content):
    with open(output_file, 'a') as file:
        file.write(str(content) + '\n')


def compare_collections(srcCollection, tgtCollection, batch_size, output_file, check_target, sample_size_percent, sampling_timeout_ms):
    src_count = srcCollection.count_documents({})
    trg_count = tgtCollection.count_documents({})

    if src_count == 0:
        print("No documents found in the source collection, please re-check you selected the right source collection.")
        return
    if trg_count == 0:
        print("No documents found in the target collection, please re-check you selected the right target collection.")
        return
    if src_count < trg_count:
<<<<<<< HEAD
        if not check_target:
            print(f"Warning: There are more documents in target collection than the source collection, {trg_count} vs. {src_count}. Use --check_target to identify the missing docs in the source collection. ")
=======
        print(f"Warning: There are more documents in target collection than the source collection, {trg_count} vs. {src_count}. Use --check-target to identify the missing docs in the source collection. ")
>>>>>>> 58b188f7
    write_difference_to_file(output_file, "Count of documents in source:" + str(src_count) )
    write_difference_to_file(output_file, "Count of documents in target:" + str(trg_count) )

    print(f"Starting data differ at {datetime.now().strftime('%Y-%m-%d %H:%M:%S')} , output is saved to {output_file}")
    compare_document_data(srcCollection, tgtCollection, batch_size, output_file, src_count, sample_size_percent, sampling_timeout_ms)
    compare_indexes(srcCollection, tgtCollection, output_file)
    if check_target:
        check_target_for_extra_documents(srcCollection, tgtCollection, output_file)


def main():
    parser = argparse.ArgumentParser(description='Compare two collections and report differences.')
    parser.add_argument('--batch-size', type=int, default=100, help='Batch size for bulk reads (optional, default: 100)')
    parser.add_argument('--output-file', type=str, default='differences.txt', help='Output file path (optional, default: differences.txt)')
    parser.add_argument('--check-target', action='store_true', default=False, help='optional, Check if extra documents exist in target database')
    parser.add_argument('--source-uri', type=str, required=True, help='Source cluster URI (required)')
    parser.add_argument('--target-uri', type=str, required=True, help='Target cluster URI (required)')
    parser.add_argument('--source-db', type=str, required=True, help='Source database name (required)')
    parser.add_argument('--target-db', type=str, required=True, help='Target database name (required)')
    parser.add_argument('--source-coll', type=str, required=True, help='Source collection name (required)')
    parser.add_argument('--target-coll', type=str, required=True, help='Target collection name (required)')
    parser.add_argument('--sample-size-percent', type=int, required=False, help='optional, if set only samples a percentage of the documents')
    parser.add_argument('--sampling-timeout-ms', type=int, default=500, required=False, help='optional, override the timeout for returning a sample of documents when using the --sample-size-percent argument')
    args = parser.parse_args()

    # Connect to the source database cluster
    cluster1_client = connect_to_db(args.source_uri, 50)
    srcdb = cluster1_client[args.source_db]
    srcCollection = srcdb[args.source_coll]

    # Connect to the target database cluster
    cluster2_client = connect_to_db(args.target_uri, 50)
    tgtdb = cluster2_client[args.target_db]
    tgtCollection = tgtdb[args.target_coll]

    # Compare collections and report differences
    compare_collections(srcCollection, tgtCollection, args.batch_size, args.output_file, args.check_target, args.sample_size_percent, args.sampling_timeout_ms)

if __name__ == '__main__':
    main()<|MERGE_RESOLUTION|>--- conflicted
+++ resolved
@@ -125,12 +125,8 @@
         print("No documents found in the target collection, please re-check you selected the right target collection.")
         return
     if src_count < trg_count:
-<<<<<<< HEAD
         if not check_target:
-            print(f"Warning: There are more documents in target collection than the source collection, {trg_count} vs. {src_count}. Use --check_target to identify the missing docs in the source collection. ")
-=======
-        print(f"Warning: There are more documents in target collection than the source collection, {trg_count} vs. {src_count}. Use --check-target to identify the missing docs in the source collection. ")
->>>>>>> 58b188f7
+            print(f"Warning: There are more documents in target collection than the source collection, {trg_count} vs. {src_count}. Use --check-target to identify the missing docs in the source collection. ")
     write_difference_to_file(output_file, "Count of documents in source:" + str(src_count) )
     write_difference_to_file(output_file, "Count of documents in target:" + str(trg_count) )
 
